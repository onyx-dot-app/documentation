--- conflicted
+++ resolved
@@ -468,8 +468,6 @@
             ]
           }
         ]
-<<<<<<< HEAD
-=======
       },
       {
         "tab": "Changelog",
@@ -477,216 +475,6 @@
         "pages": [
           "changelog"
         ]
-      },
-      {
-        "tab": "Archive",
-        "icon": "box-archive",
-        "pages": [
-          {
-            "group": "Welcome to Onyx",
-            "pages": [
-              "archive/introduction",
-              "archive/quickstart",
-              "archive/resourcing",
-              "archive/slack_bot_setup",
-              "archive/chrome_extension",
-              {
-                "group": "Gen AI Configs",
-                "icon": "stars",
-                "pages": [
-                  "archive/gen_ai_configs/overview",
-                  "archive/gen_ai_configs/open_ai",
-                  "archive/gen_ai_configs/anthropic",
-                  "archive/gen_ai_configs/azure",
-                  "archive/gen_ai_configs/vertex_ai",
-                  "archive/gen_ai_configs/huggingface",
-                  "archive/gen_ai_configs/ollama",
-                  "archive/gen_ai_configs/fastchat",
-                  "archive/gen_ai_configs/custom_server"
-                ]
-              },
-              "archive/configuration_guide",
-              "archive/multilingual_setup",
-              "archive/system_overview",
-              "archive/contact_us"
-            ]
-          },
-          {
-            "group": "Connectors",
-            "icon": "plug",
-            "pages": [
-              "archive/connectors/overview",
-              {
-                "group": "Connectors",
-                "pages": [
-                  "archive/connectors/airtable",
-                  "archive/connectors/asana",
-                  "archive/connectors/bookstack",
-                  "archive/connectors/clickup",
-                  "archive/connectors/confluence",
-                  "archive/connectors/discourse",
-                  "archive/connectors/document360",
-                  "archive/connectors/dropbox",
-                  "archive/connectors/discord",
-                  "archive/connectors/egnyte",
-                  "archive/connectors/file",
-                  "archive/connectors/fireflies",
-                  "archive/connectors/freshdesk",
-                  "archive/connectors/github",
-                  "archive/connectors/gitlab",
-                  "archive/connectors/gong",
-                  "archive/connectors/gitbook",
-                  {
-                    "group": "Gmail Connector",
-                    "pages": [
-                      "archive/connectors/gmail/overview",
-                      "archive/connectors/gmail/oauth",
-                      "archive/connectors/gmail/service_account"
-                    ]
-                  },
-                  {
-                    "group": "Google Drive Connector",
-                    "pages": [
-                      "archive/connectors/google_drive/overview",
-                      "archive/connectors/google_drive/service_account",
-                      "archive/connectors/google_drive/oauth"
-                    ]
-                  },
-                  "archive/connectors/google_sites",
-                  "archive/connectors/google_storage",
-                  "archive/connectors/guru",
-                  "archive/connectors/hubspot",
-                  "archive/connectors/highspot",
-                  "archive/connectors/jira",
-                  "archive/connectors/linear",
-                  "archive/connectors/notion",
-                  "archive/connectors/oci_storage",
-                  "archive/connectors/productboard",
-                  "archive/connectors/r2",
-                  "archive/connectors/requesttracker",
-                  {
-                    "group": "S3 Connector",
-                    "pages": [
-                      "archive/connectors/s3/overview",
-                      "archive/connectors/s3/access-keys",
-                      "archive/connectors/s3/iam-role",
-                      "archive/connectors/s3/assume-role"
-                    ]
-                  },
-                  "archive/connectors/salesforce",
-                  {
-                    "group": "Sharepoint Connector",
-                    "pages": [
-                      "archive/connectors/sharepoint/overview",
-                      "archive/connectors/sharepoint/client-secret",
-                      "archive/connectors/sharepoint/certificate"
-                    ]
-                  },
-                  {
-                    "group": "Slack Connector",
-                    "pages": [
-                      "archive/connectors/slack/slack_federated",
-                      "archive/connectors/slack/slack_indexed"
-                    ]
-                  },
-                  "archive/connectors/slab",
-                  "archive/connectors/teams",
-                  "archive/connectors/web",
-                  "archive/connectors/zendesk",
-                  "archive/connectors/zulip"
-                ]
-              }
-            ]
-          },
-          {
-            "group": "Deploy Onyx",
-            "pages": [
-              {
-                "group": "Deploy with AWS",
-                "icon": "aws",
-                "pages": [
-                  "archive/production/aws/ec2",
-                  "archive/production/aws/eks",
-                  "archive/production/aws/ecs"
-                ]
-              },
-              "archive/production/gcp",
-              "archive/production/azure",
-              "archive/production/digitalocean"
-            ]
-          },
-          {
-            "group": "Auth",
-            "pages": [
-              "archive/basic_auth",
-              "archive/google_oauth_setup",
-              "archive/oidc_saml"
-            ]
-          },
-          {
-            "group": "Enterprise",
-            "pages": [
-              "archive/enterprise_edition/overview",
-              "archive/enterprise_edition/configuration",
-              "archive/enterprise_edition/theming",
-              "archive/enterprise_edition/custom_analytics",
-              "archive/enterprise_edition/permissioning",
-              {
-                "group": "Curator",
-                "pages": [
-                  "archive/enterprise_edition/curator/overview",
-                  "archive/enterprise_edition/curator/admin_examples",
-                  "archive/enterprise_edition/curator/curator_examples"
-                ]
-              }
-            ]
-          },
-          {
-            "group": "Guides",
-            "pages": [
-              {
-                "group": "Assistants",
-                "icon": "square-plus",
-                "pages": [
-                  "archive/guides/assistants/overview",
-                  "archive/guides/assistants/for_curators",
-                  "archive/guides/assistants/for_basic"
-                ]
-              },
-              "archive/guides/providers",
-              "archive/guides/embedding_providers",
-              "archive/guides/agent_search"
-            ]
-          },
-          {
-            "group": "Actions",
-            "pages": [
-              "archive/actions/overview",
-              "archive/actions/custom"
-            ]
-          },
-          {
-            "group": "More",
-            "pages": [
-              {
-                "group": "Use Cases",
-                "pages": [
-                  "archive/more/use_cases/overview",
-                  "archive/more/use_cases/enterprise_search",
-                  "archive/more/use_cases/ai_platform",
-                  "archive/more/use_cases/support",
-                  "archive/more/use_cases/sales",
-                  "archive/more/use_cases/operations"
-                ]
-              },
-              "archive/more/faq",
-              "archive/more/telemetry",
-              "archive/more/internet_search",
-              "archive/more/options"
-            ]
-          }
-        ]
->>>>>>> df2b06d0
       }
     ],
     "global": {
