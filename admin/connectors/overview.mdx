---
title: "Overview"
description: "Managing connectors and data sources in Onyx"
icon: "plug"
---

Onyx's Connectors create a bridge between your organization's data sources and generative AI features in Onyx.
Nearly all connectors are persistent and regularly sync changes from your source.

<Note>
  Both the data that is retrieved from the source and the data that your users can access through Onyx can be customized
  to your needs!
</Note>

To find specific instructions for each Connector, see the [Supported Connectors](#supported-connectors) section.

<img className="rounded-image" src="/assets/admin/connectors/add_connector.png" alt="Onyx Add Connector page" />

## Adding a Connector

To add a new connector, navigate to the **Admin Panel** and click **Add Connector** in the sidebar.
This page shows all officially supported connectors.

<Info>
  You can see unofficial, community-supported connectors by setting `SHOW_EXTRA_CONNECTORS=true` in your environment.
</Info>

Click on any of the tiles to begin creating a new Connector.

### Credentials

Most Connectors require some form of authentication for Onyx to access your source.
This authentication is called a Credential and differs by Connector.

<img className="rounded-image" src="/assets/admin/connectors/generic_credentials.png" alt="Onyx Connector Credentials page" />

### Configuration

Each connector must be given a Name. Additionally,
each Connector has its own configuration options to specify the data that should be indexed.

<img className="rounded-image" src="/assets/admin/connectors/generic_config.png" alt="Onyx Connector Configuration page" />

### Document Access Controls

Connectors can be configured to be **Private**, **Public**, or **Auto Sync Permissions**.

**Private**: Only the user who created the Connector may see data from this Connector in Onyx.
You may also assign specific Users and User Groups access to this Connector's data.

**Public**: All Onyx users may see data from this Connector.

<Warning>
  If you configure the Connector to access private data in the source, all Onyx users will be able to see this data.
</Warning>

#### Permission-Syncing Connectors

If you set your Connector's access type to **Auto Sync Permissions**,
Onyx will maintain an access control list from the source and restrict users to only see data they have access to.

Permission-syncing is only available for the following Connectors:
- Confluence
- Jira
- Google Drive (must use service account or Google Workspace Admin OAuth credentials)
- Gmail (must use service account or Google Workspace Admin OAuth credentials)
- Slack (see Federated Slack documentation)
- Salesforce
- GitHub
- SharePoint (must use certificate-based authentication)

<Note>
  Permission-syncing connectors are an Enterprise Edition feature.
</Note>

### Advanced Configuration

Clicking **Advanced Configuration** on the bottom left of the Connector configuration page will reveal additional,
optional settings for indexing.

**Prune Frequency**: The frequency at which old data (that no longer exists in the source) should be removed from Onyx.
This is set to 30 days by default.

**Refresh Frequency**: The frequency at which new data should be retrieved from the source.
This is set to 30 minutes by default.

**Indexing Start Date**:
The date and time from which data should be indexed (data created or updated before this date will not be indexed).
This is set to the earliest possible date in the source by default.

<img className="rounded-image" src="/assets/admin/connectors/generic_advanced_config.png" alt="Onyx Connector Advanced Configuration page" />

## Managing Existing Connectors

To see your existing Connectors, navigate to the **Admin Panel** and click **Existing Connectors** in the sidebar.
This page will show an overview of your Connectors, their status, and the amount of data they have indexed.

<img className="rounded-image" src="/assets/admin/connectors/indexing_status.png" alt="Onyx Existing Connectors page showing connector statuses" />

### Connector Status

The status of a Connector can be:

#### Active

| Status | Description |
| --- | --- |
| **Indexed** | The Connector is fully functional and all data is synced as of the last indexing attempt. |
| **Scheduled** | Newly created Connectors or Connectors that have reached their refresh frequency but have not begun a new indexing attempt. |
| **Indexing / Initial Indexing** | The Connector is currently retrieving data from the source. |

#### Inactive or Semi-Active

| Status | Description |
| --- | --- |
| **Paused** | The Connector has been paused and will not retrieve new data until un-paused. Users can still access the indexed data. |
| **Error** | The Connector has encountered an error during indexing. Any data indexed prior to the error will remain available. Onyx will attempt to index again. If too many errors occur, the Connector will be paused. |

<Note>
  Most Error statuses are temporary and will resolve themselves naturally within a few hours.
  If you see an Error status that persists, please reach out.
</Note>

### Connector Details

Clicking on an existing Connector will show you details about its configuration, status, and indexing attempts.

In the **Manage** menu, you can pause, resume, delete, or initiate a complete re-indexing of the Connector.

Under the **Advanced** section, you can see the prune and refresh settings, as well as the history of indexing attempts.

<img className="rounded-image" src="/assets/admin/connectors/connector_details.png" alt="Onyx Connector details page showing connector details" />

<img className="rounded-image" src="/assets/admin/connectors/indexing_attempts.png" alt="Onyx Connector details page showing indexing attempts and failures" />

### Indexing Failures

Rarely, you will see a **Completed with errors** indexing attempt. If this happens,
you can click the **Resolve all errors** button to kickoff a complete re-indexing of the Connector.

## Supported Connectors

<Warning>
  Can't find the connector you're looking for?
  Let us know via [GitHub Discussions](https://github.com/onyx-dot-app/onyx/discussions)!
</Warning>

### Knowledge Base & Wikis

<Columns cols={3}>
  <Card title="Confluence" icon="confluence" href="/admin/connectors/official/confluence" horizontal/>

  <Card title="SharePoint" icon="microsoft" href="/admin/connectors/official/sharepoint" horizontal/>

  <Card title="Notion" icon="notion" href="/admin/connectors/official/notion" horizontal/>

  <Card title="BookStack" icon="book" href="/admin/connectors/official/bookstack" horizontal/>

  <Card title="Document360" icon="file-text" href="/admin/connectors/official/document360" horizontal/>

  <Card title="Discourse" icon="comments" href="/admin/connectors/official/discourse" horizontal/>

  <Card title="GitBook" icon="book-open" href="/admin/connectors/official/gitbook" horizontal/>

  <Card title="Slab" icon="book" href="/admin/connectors/official/slab" horizontal/>

  <Card title="Outline" icon="book" href="/admin/connectors/official/outline" horizontal/>

  <Card title="Google Sites" icon="google" href="/admin/connectors/official/google_sites" horizontal/>

  <Card title="Guru" icon="lightbulb" href="/admin/connectors/official/guru" horizontal/>
</Columns>

    ### Cloud Storage

<Columns cols={3}>
  <Card title="Google Drive" icon="google-drive" href="/admin/connectors/official/google_drive/overview" horizontal/>

  <Card title="Dropbox" icon="dropbox" href="/admin/connectors/official/dropbox" horizontal/>

  <Card title="AWS S3" icon="aws" href="/admin/connectors/official/s3/overview" horizontal/>

  <Card title="Google Storage" icon="google" href="/admin/connectors/official/google_storage" horizontal/>

  <Card title="Egnyte" icon="cloud" href="/admin/connectors/official/egnyte" horizontal/>

  <Card title="Oracle Storage" icon="cloud" href="/admin/connectors/official/oci_storage" horizontal/>

  <Card title="Cloudflare R2" icon="cloud" href="/admin/connectors/official/r2" horizontal/>
</Columns>

    ### Ticketing & Task Management

<Columns cols={3}>
  <Card title="Jira" icon="jira" href="/admin/connectors/official/jira" horizontal/>

  <Card title="Zendesk" icon="headset" href="/admin/connectors/official/zendesk" horizontal/>

  <Card title="Airtable" icon="table" href="/admin/connectors/official/airtable" horizontal/>

  <Card title="Linear" icon="linear" href="/admin/connectors/official/linear" horizontal/>

  <Card title="Freshdesk" icon="headset" href="/admin/connectors/official/freshdesk" horizontal/>

  <Card title="Asana" icon="check" href="/admin/connectors/official/asana" horizontal/>

  <Card title="ClickUp" icon="mouse-pointer" href="/admin/connectors/official/clickup" horizontal/>

  <Card title="ProductBoard" icon="trello" href="/admin/connectors/official/productboard" horizontal/>
</Columns>

    ### Messaging

<Columns cols={3}>
  <Card title="Slack" icon="slack" href="/admin/connectors/official/slack/slack_federated" horizontal/>

  <Card title="Microsoft Teams" icon="microsoft" href="/admin/connectors/official/teams" horizontal/>

  <Card title="Gmail" icon="envelope" href="/admin/connectors/official/gmail/overview" horizontal/>

  <Card title="Discord" icon="discord" href="/admin/connectors/official/discord" horizontal/>

  <Card title="XenForo" icon="comments" href="/admin/connectors/official/xenforo" horizontal/>

  <Card title="Zulip" icon="zulip" href="/admin/connectors/official/zulip" horizontal/>
</Columns>

    ### Sales

<Columns cols={3}>
  <Card title="Salesforce" icon="salesforce" href="/admin/connectors/official/salesforce" horizontal/>

  <Card title="HubSpot" icon="hubspot" href="/admin/connectors/official/hubspot" horizontal/>

  <Card title="Gong" icon="phone" href="/admin/connectors/official/gong" horizontal/>

  <Card title="Fireflies" icon="microphone" href="/admin/connectors/official/fireflies" horizontal/>

  <Card title="Highspot" icon="chart-line" href="/admin/connectors/official/highspot" horizontal/>
</Columns>

    ### Code Repository

<Columns cols={3}>
  <Card title="GitHub" icon="github" href="/admin/connectors/official/github" horizontal/>
<<<<<<< HEAD
    <Card title="GitLab" icon="gitlab" href="/admin/connectors/official/gitlab" horizontal/>
    <Card title="Bitbucket" icon="bitbucket" href="/admin/connectors/official/bitbucket" horizontal/>
=======

  <Card title="GitLab" icon="gitlab" href="/admin/connectors/official/gitlab" horizontal/>
>>>>>>> 5ce2a4be
</Columns>

    ### Other

<Columns cols={3}>
  <Card title="Web Scraper" icon="globe" href="/admin/connectors/official/web" horizontal/>

  <Card title="File Upload" icon="upload" href="/admin/connectors/official/file" horizontal/>
</Columns><|MERGE_RESOLUTION|>--- conflicted
+++ resolved
@@ -243,13 +243,10 @@
 
 <Columns cols={3}>
   <Card title="GitHub" icon="github" href="/admin/connectors/official/github" horizontal/>
-<<<<<<< HEAD
-    <Card title="GitLab" icon="gitlab" href="/admin/connectors/official/gitlab" horizontal/>
-    <Card title="Bitbucket" icon="bitbucket" href="/admin/connectors/official/bitbucket" horizontal/>
-=======
-
+  
   <Card title="GitLab" icon="gitlab" href="/admin/connectors/official/gitlab" horizontal/>
->>>>>>> 5ce2a4be
+  
+  <Card title="Bitbucket" icon="bitbucket" href="/admin/connectors/official/bitbucket" horizontal/>
 </Columns>
 
     ### Other
